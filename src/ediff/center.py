--- conflicted
+++ resolved
@@ -702,11 +702,7 @@
     def convert_coords(self, x, y):
         """
         Convert coordinates between numpy and matplotlib systems.
-<<<<<<< HEAD
-    
-=======
-        
->>>>>>> 32db61c8
+
         Parameters
         ----------
         x : int or float
@@ -714,11 +710,7 @@
         
         y : int or float
             The y-coordinate in the numpy (row index) format.
-<<<<<<< HEAD
-    
-=======
-        
->>>>>>> 32db61c8
+
         Returns
         -------
         tuple of (int or float, int or float)
@@ -2366,22 +2358,13 @@
         Manual/interactive refinement of the diffraction pattern center
         after initial detection via 3 points.
 
-<<<<<<< HEAD
-        This method allows the user to fine-tune the estimated center and radius
-        of a diffraction ring (initially determined using 3 manually selected 
-        points) through interactive keyboard controls.
-
-        The user interacts directly with the figure window containing the image 
-        and the detected circle.
-
         User Controls (during point selection)
         --------------------------------------
-=======
         This method allows the user to fine-tune the estimated
         center and radius of a diffraction ring,
         (which was determined manually by selecting 3 points)
         by means of the following interactive keyboard controls:
->>>>>>> 32db61c8
+
         - Arrow keys (←, →, ↑, ↓): Move the center left, right, up, or down
         - **'+'** : Increase the radius
         - **'-'** : Decrease the radius
