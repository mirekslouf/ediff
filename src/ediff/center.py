--- conflicted
+++ resolved
@@ -1946,14 +1946,9 @@
                         linewidth=orig_handle.get_linewidth(),
                         transform=trans)
         return [marker]
-        
-<<<<<<< HEAD
-    
-    
-=======
-
-        
->>>>>>> 3f18d414
+
+
+
 class IntensityCenter: 
     '''
     Simple center determination for a symmetric diffractogram.
@@ -1979,8 +1974,8 @@
     >>> xc,yc = ediff.center.CenterLocator(
     >>>     arr, detection_method='intensity', csquare=30, cintensity=0.8)
     '''
-    
-    
+
+
     def center_of_intensity(arr, csquare=20, cintensity=0.8):
         '''
         Find center of intensity/mass of an array.
