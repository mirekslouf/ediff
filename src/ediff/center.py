--- conflicted
+++ resolved
@@ -93,12 +93,9 @@
         self.to_refine = []
         self.cmap = cmap
         self.messages = messages
-<<<<<<< HEAD
         
         # Initialize the marker size and zoom level
         self.marker_size = 100  # Adjust this initial value as desired
-=======
->>>>>>> e3e34695
         
         # Run functions
         self.preprocess_images(preInit = 1)
@@ -228,13 +225,11 @@
                     ax.clear()
                     ax.imshow(self.to_refine, cmap = self.cmap)
                     for x, y in self.coords:
-<<<<<<< HEAD
+
                         ax.scatter(x, y, 
                                    c='r', marker='x', 
                                    s=self.marker_size)
-=======
-                        ax.plot(x, y, 'rx')
->>>>>>> e3e34695
+
                     my_plot_title = (
                         "Select 3 points to define "
                         "one of diffraction circles.")
@@ -264,13 +259,10 @@
                         ax.clear()
                         ax.imshow(self.to_refine, cmap = self.cmap)
                         for x, y in self.coords:
-<<<<<<< HEAD
                             ax.scatter(x, y,
                                        c='r', marker='x', 
                                        s=self.marker_size)
-=======
-                            ax.plot(x, y, 'rx')
->>>>>>> e3e34695
+
                         my_plot_title = (
                             "Select 3 points to define "
                             "one of diffraction circles.")
@@ -369,18 +361,14 @@
                     # Display the image
                     plt.draw()
                     plt.show(block = False)
-<<<<<<< HEAD
+
             except KeyboardInterrupt:
                 print("Execution manually interrupted by user.")
                 break
             except ValueError as e:
                 print("ValueError:", e)
                 break
-=======
-            except:
-                # TODO: podrobnejsi osetreni vyjimek...
-                pass
->>>>>>> e3e34695
+
             
         # If the termination_flag is True, stop the code
         if termination_flag: 
@@ -502,15 +490,9 @@
 
             # Terminate the interactive refinement with 'd' key
             if event.key == 'd':
-<<<<<<< HEAD
                 termination_flag = True
                 if self.messages:
                     print("--- Refinement done. ---")
-=======
-                    termination_flag = True
-                    if self.messages:
-                        print("--- Refinement done. ---")
->>>>>>> e3e34695
                     
             # Update the plot with the new center position
             circle.set_center((xy[0], xy[1]))  # circle
@@ -545,16 +527,11 @@
         # Display the final figure with the selected center position and radius
         plt.tight_layout()
         plt.show(block=False)
-<<<<<<< HEAD
         
         # If the termination_flag is True, stop the code
         if termination_flag: 
             plt.close()  # Close the figure
-            sys.exit()
-         
-=======
-
->>>>>>> e3e34695
+
         # Print results
         if self.messages:
             print("CenterEstimator :: manual detection + adjustment")
@@ -978,18 +955,11 @@
             detection_method, correction_method,
             heq=heq, icut=icut, cmap=cmap, messages=messages)
         
-<<<<<<< HEAD
 
         # (2) Define additional parameter
         self.final_replot = final_replot
         self.messages = messages
-=======
-        # TODO: co je tohle? je to jeste aktualni? smazat?
-        # self.preprocess_images(preInit=1)
-
-        # (2) Define additional parameter
-        self.final_replot = final_replot
->>>>>>> e3e34695
+
 
         # (3) Run correction method and get refined parameters
         if correction_method is not None:
@@ -1003,12 +973,9 @@
             elif correction_method == 'sum':
                 self.xx, self.yy, self.rr = \
                     self.ref_maximize_sum(self.x, self.y, self.r)
-<<<<<<< HEAD
             else:
                 print("Incorrect method for correction selected")
                 sys.exit()
-=======
->>>>>>> e3e34695
         else:
             self.ret = 2
 
@@ -1424,15 +1391,7 @@
         plt.show(block=False)
 
         plt.close()
-        
-<<<<<<< HEAD
-        # If the termination_flag is True, stop the code
-        if termination_flag: 
-             print("No points selected. Returned None values.")
-             sys.exit()
-         
-=======
->>>>>>> e3e34695
+
         if self.final_replot:
             self.visualize_refinement(px, py, pr, xy, r)
 
@@ -1686,17 +1645,17 @@
             # Refine center while keeping radius constant
             neighbors = [
                 (dx, dy) 
-<<<<<<< HEAD
                 for dx in [-0.5, 0, 0.5] 
                 for dy in [-0.5, 0, 0.5] 
-=======
-                for dx in [-1, 0, 1] 
-                for dy in [-1, 0, 1] 
->>>>>>> e3e34695
                 if dx != 0 or dy != 0]
             for dx, dy in neighbors:
                 nx, ny = px + dx, py + dy
                 curr_intensity_sum = self.intensity_sum(image, nx, ny, pr)
+                
+                # Check for improvement of criterion
+                if curr_intensity_sum > max_intensity_sum:
+                    max_intensity_sum = curr_intensity_sum
+                    best_center = (nx, ny)
                 
                 # Check for improvement of criterion
                 if curr_intensity_sum > max_intensity_sum:
